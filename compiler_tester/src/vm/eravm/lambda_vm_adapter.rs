//!
//! Runs the next-generation EraVM.
//!
//! Its interface is simpler than the old one's but different, so a compatibility layer is needed.
//!

use std::collections::HashMap;

use crate::vm::execution_result::ExecutionResult;
use anyhow::anyhow;
use lambda_vm::state::VMState;
use lambda_vm::store::initial_decommit;
use lambda_vm::store::ContractStorageMemory;
use lambda_vm::store::InitialStorage;
use lambda_vm::store::InitialStorageMemory;
use lambda_vm::store::StateStorage;
use lambda_vm::value::TaggedValue;
use lambda_vm::vm::ExecutionOutput;
use lambda_vm::EraVM;
use std::cell::RefCell;
use std::rc::Rc;
use web3::types::H160;
use zkevm_assembly::Assembly;
use zkevm_opcode_defs::ethereum_types::{H256, U256};
use zkevm_tester::runners::compiler_tests::FullABIParams;
use zkevm_tester::runners::compiler_tests::StorageKey;
use zkevm_tester::runners::compiler_tests::VmExecutionContext;
use zkevm_tester::runners::compiler_tests::VmLaunchOption;

use crate::test::case::input::{
    output::{event::Event, Output},
    value::Value,
};

pub fn address_into_u256(address: H160) -> U256 {
    let mut buffer = [0; 32];
    buffer[12..].copy_from_slice(address.as_bytes());
    U256::from_big_endian(&buffer)
}

pub fn run_vm(
    contracts: HashMap<web3::ethabi::Address, Assembly>,
    blobs: HashMap<U256, Vec<U256>>,
    calldata: &[u8],
    storage: HashMap<StorageKey, H256>,
    entry_address: web3::ethabi::Address,
    context: Option<VmExecutionContext>,
    vm_launch_option: VmLaunchOption,
    mut known_contracts: HashMap<U256, Assembly>,
    default_aa_code_hash: U256,
    evm_interpreter_code_hash: U256,
) -> anyhow::Result<(
    ExecutionResult,
    HashMap<StorageKey, H256>,
    HashMap<web3::ethabi::Address, Assembly>,
    HashMap<U256, Vec<U256>>,
)> {
    let abi_params = match vm_launch_option {
        VmLaunchOption::Call => FullABIParams {
            is_constructor: false,
            is_system_call: false,
            r3_value: None,
            r4_value: None,
            r5_value: None,
        },
        VmLaunchOption::Constructor => FullABIParams {
            is_constructor: true,
            is_system_call: false,
            r3_value: None,
            r4_value: None,
            r5_value: None,
        },
        VmLaunchOption::ManualCallABI(abiparams) => abiparams,
        x => return Err(anyhow!("Unsupported launch option {x:?}")),
    };

    let mut storage_changes = HashMap::new();
    let mut deployed_contracts = HashMap::new();

    let mut lambda_storage: HashMap<lambda_vm::store::StorageKey, U256> = HashMap::new();
    for (key, value) in storage {
        let value_bits = value.as_bytes();
        let value_u256 = U256::from_big_endian(&value_bits);
        let lambda_storage_key = lambda_vm::store::StorageKey::new(key.address, key.key);
        lambda_storage.insert(lambda_storage_key, value_u256);
    }

    for (_, mut contract) in contracts {
        let bytecode = contract.compile_to_bytecode()?;
        let hash = zkevm_assembly::zkevm_opcode_defs::bytecode_to_code_hash(&bytecode)
            .map_err(|()| anyhow!("Failed to hash bytecode"))?;
        known_contracts.insert(U256::from_big_endian(&hash), contract);
    }

    let mut lambda_contract_storage: HashMap<U256, Vec<U256>> = HashMap::new();
    for (key, value) in known_contracts.clone() {
        let bytecode = value.clone().compile_to_bytecode()?;
        let bytecode_u256 = bytecode
            .iter()
            .map(|raw_opcode| U256::from_big_endian(raw_opcode))
            .collect();

        lambda_contract_storage.insert(key, bytecode_u256);
    }
<<<<<<< HEAD
    let initial_storage = InitialStorageMemory {
        initial_storage: lambda_storage,
    };
    let contract_storage = ContractStorageMemory {
        contract_storage: lambda_contract_storage,
    };
    let initial_program = initial_decommit(&initial_storage, &contract_storage, entry_address)?;
=======

    lambda_contract_storage.extend(blobs);

    let mut storage = InMemory::new(lambda_contract_storage, lambda_storage);

    let initial_storage = storage.clone();

    let initial_program = initial_decommit(
        &mut storage,
        entry_address,
        evm_interpreter_code_hash.into(),
    );
>>>>>>> a874813e

    let context_val = context.unwrap();

    let mut vm = VMState::new(
        initial_program,
        calldata.to_vec(),
        entry_address,
        context_val.msg_sender,
        context_val.u128_value,
        default_aa_code_hash.into(),
<<<<<<< HEAD
        0,
        false,
=======
        evm_interpreter_code_hash.into(),
>>>>>>> a874813e
    );

    if abi_params.is_constructor {
        let r1_with_constructor_bit = vm.get_register(1).value | 1.into();
        vm.set_register(2, TaggedValue::new_raw_integer(r1_with_constructor_bit));
    }
    if abi_params.is_system_call {
        let r1_with_system_bit = vm.get_register(1).value | 2.into();
        vm.set_register(2, TaggedValue::new_raw_integer(r1_with_system_bit));
    }
    vm.set_register(
        3,
        TaggedValue::new_raw_integer(abi_params.r3_value.unwrap_or_default()),
    );
    vm.set_register(
        4,
        TaggedValue::new_raw_integer(abi_params.r4_value.unwrap_or_default()),
    );
    vm.set_register(
        5,
        TaggedValue::new_raw_integer(abi_params.r5_value.unwrap_or_default()),
    );

<<<<<<< HEAD
    let mut era_vm = EraVM::new(
        vm,
        Rc::new(RefCell::new(initial_storage.clone())),
        Rc::new(RefCell::new(contract_storage)),
    );
    let result = match zkevm_assembly::get_encoding_mode() {
=======
    let mut era_vm = EraVM::new(vm, Rc::new(RefCell::new(storage)));

    let (result, blob_tracer) = match zkevm_assembly::get_encoding_mode() {
>>>>>>> a874813e
        zkevm_assembly::RunningVmEncodingMode::Testing => era_vm.run_program_with_test_encode(),
        zkevm_assembly::RunningVmEncodingMode::Production => {
            era_vm.run_program_with_custom_bytecode()
        }
    };
    let events = merge_events(&era_vm.state.events);
    let output = match result {
        ExecutionOutput::Ok(output) => Output {
            return_data: chunk_return_data(&output),
            exception: false,
            events,
        },
        ExecutionOutput::Revert(output) => Output {
            return_data: chunk_return_data(&output),
            exception: true,
            events: vec![],
        },
        ExecutionOutput::Panic => Output {
            return_data: vec![],
            exception: true,
            events: vec![],
        },
        ExecutionOutput::SuspendedOnHook {
            hook,
            pc_to_resume_from,
        } => Output {
            return_data: vec![],
            exception: true,
            events: vec![],
        },
    };

<<<<<<< HEAD
    for (key, value) in era_vm.state_storage.storage_changes.into_iter() {
=======
    let deployed_blobs = blob_tracer.blobs.clone();

    for (key, value) in era_vm.storage.borrow_mut().get_state_storage().into_iter() {
>>>>>>> a874813e
        if initial_storage.storage_read(key.clone())? != Some(value.clone()) {
            let mut bytes: [u8; 32] = [0; 32];
            value.to_big_endian(&mut bytes);
            storage_changes.insert(
                StorageKey {
                    address: key.address,
                    key: key.key,
                },
                H256::from(bytes),
            );
        }

        if key.address
            == *zkevm_assembly::zkevm_opcode_defs::system_params::DEPLOYER_SYSTEM_CONTRACT_ADDRESS
        {
            let mut buffer = [0u8; 32];
            key.key.to_big_endian(&mut buffer);
            let deployed_address = web3::ethabi::Address::from_slice(&buffer[12..]);
            if let Some(code) = known_contracts.get(&value) {
                deployed_contracts.insert(deployed_address, code.clone());
            }
        }
    }

    Ok((
        ExecutionResult {
            output,
            cycles: 0,
            ergs: 0,
            gas: 0,
        },
        storage_changes,
        deployed_contracts,
        deployed_blobs,
    ))
}

struct TestWorld {
    storage: HashMap<StorageKey, H256>,
    contracts: HashMap<U256, Assembly>,
}

fn chunk_return_data(bytes: &[u8]) -> Vec<Value> {
    let iter = bytes.chunks_exact(32);
    let remainder = iter.remainder();
    let mut res = iter
        .map(U256::from_big_endian)
        .map(Value::Certain)
        .collect::<Vec<_>>();
    if !remainder.is_empty() {
        let mut last = [0; 32];
        last[..remainder.len()].copy_from_slice(remainder);
        res.push(Value::Certain(U256::from_big_endian(&last)));
    }
    res
}

fn merge_events(events: &[lambda_vm::state::Event]) -> Vec<Event> {
    struct TmpEvent {
        topics: Vec<U256>,
        data: Vec<u8>,
        shard_id: u8,
        tx_number: u32,
    }
    let mut result = vec![];
    let mut current: Option<(usize, u32, TmpEvent)> = None;

    for message in events.into_iter() {
        let lambda_vm::state::Event {
            shard_id,
            is_first,
            tx_number,
            key,
            value,
        } = *message;
        let tx_number = tx_number.into();

        if !is_first {
            if let Some((mut remaining_data_length, mut remaining_topics, mut event)) =
                current.take()
            {
                if event.shard_id != shard_id || event.tx_number != tx_number {
                    continue;
                }

                for el in [key, value].iter() {
                    if remaining_topics != 0 {
                        event.topics.push(*el);
                        remaining_topics -= 1;
                    } else if remaining_data_length != 0 {
                        let mut bytes = [0; 32];
                        el.to_big_endian(&mut bytes);
                        if remaining_data_length >= 32 {
                            event.data.extend_from_slice(&bytes);
                            remaining_data_length -= 32;
                        } else {
                            event
                                .data
                                .extend_from_slice(&bytes[..remaining_data_length]);
                            remaining_data_length = 0;
                        }
                    }
                }

                if remaining_data_length != 0 || remaining_topics != 0 {
                    current = Some((remaining_data_length, remaining_topics, event))
                } else {
                    result.push(event);
                }
            }
        } else {
            // start new one. First take the old one only if it's well formed
            if let Some((remaining_data_length, remaining_topics, event)) = current.take() {
                if remaining_data_length == 0 && remaining_topics == 0 {
                    result.push(event);
                }
            }

            // split key as our internal marker. Ignore higher bits
            let mut num_topics = key.0[0] as u32;
            let mut data_length = (key.0[0] >> 32) as usize;
            let mut buffer = [0u8; 32];
            value.to_big_endian(&mut buffer);

            let (topics, data) = if num_topics == 0 && data_length == 0 {
                (vec![], vec![])
            } else if num_topics == 0 {
                data_length -= 32;
                (vec![], buffer.to_vec())
            } else {
                num_topics -= 1;
                (vec![value], vec![])
            };

            let new_event = TmpEvent {
                shard_id,
                tx_number,
                topics,
                data,
            };

            current = Some((data_length, num_topics, new_event))
        }
    }

    // add the last one
    if let Some((remaining_data_length, remaining_topics, event)) = current.take() {
        if remaining_data_length == 0 && remaining_topics == 0 {
            result.push(event);
        }
    }

    result
        .iter()
        .filter_map(|event| {
            let mut address_bytes = [0; 32];
            event.topics[0].to_big_endian(&mut address_bytes);
            let address = web3::ethabi::Address::from_slice(&address_bytes[12..]);

            // Filter out events that are from system contracts
            if address.as_bytes().iter().rev().skip(2).all(|x| *x == 0) {
                return None;
            }
            let topics = event.topics[1..]
                .iter()
                .cloned()
                .map(Value::Certain)
                .collect();
            let values = chunk_return_data(&event.data);
            Some(Event::new(Some(address), topics, values))
        })
        .collect()
}<|MERGE_RESOLUTION|>--- conflicted
+++ resolved
@@ -102,28 +102,15 @@
 
         lambda_contract_storage.insert(key, bytecode_u256);
     }
-<<<<<<< HEAD
+
+    lambda_contract_storage.extend(blobs);
     let initial_storage = InitialStorageMemory {
         initial_storage: lambda_storage,
     };
     let contract_storage = ContractStorageMemory {
         contract_storage: lambda_contract_storage,
     };
-    let initial_program = initial_decommit(&initial_storage, &contract_storage, entry_address)?;
-=======
-
-    lambda_contract_storage.extend(blobs);
-
-    let mut storage = InMemory::new(lambda_contract_storage, lambda_storage);
-
-    let initial_storage = storage.clone();
-
-    let initial_program = initial_decommit(
-        &mut storage,
-        entry_address,
-        evm_interpreter_code_hash.into(),
-    );
->>>>>>> a874813e
+    let initial_program = initial_decommit(&initial_storage, &contract_storage, entry_address,evm_interpreter_code_hash.into())?;
 
     let context_val = context.unwrap();
 
@@ -134,12 +121,9 @@
         context_val.msg_sender,
         context_val.u128_value,
         default_aa_code_hash.into(),
-<<<<<<< HEAD
         0,
         false,
-=======
-        evm_interpreter_code_hash.into(),
->>>>>>> a874813e
+        evm_interpreter_code_hash.into()
     );
 
     if abi_params.is_constructor {
@@ -163,18 +147,12 @@
         TaggedValue::new_raw_integer(abi_params.r5_value.unwrap_or_default()),
     );
 
-<<<<<<< HEAD
     let mut era_vm = EraVM::new(
         vm,
         Rc::new(RefCell::new(initial_storage.clone())),
         Rc::new(RefCell::new(contract_storage)),
     );
-    let result = match zkevm_assembly::get_encoding_mode() {
-=======
-    let mut era_vm = EraVM::new(vm, Rc::new(RefCell::new(storage)));
-
     let (result, blob_tracer) = match zkevm_assembly::get_encoding_mode() {
->>>>>>> a874813e
         zkevm_assembly::RunningVmEncodingMode::Testing => era_vm.run_program_with_test_encode(),
         zkevm_assembly::RunningVmEncodingMode::Production => {
             era_vm.run_program_with_custom_bytecode()
@@ -206,14 +184,9 @@
             events: vec![],
         },
     };
-
-<<<<<<< HEAD
+    let deployed_blobs = blob_tracer.blobs.clone();
+
     for (key, value) in era_vm.state_storage.storage_changes.into_iter() {
-=======
-    let deployed_blobs = blob_tracer.blobs.clone();
-
-    for (key, value) in era_vm.storage.borrow_mut().get_state_storage().into_iter() {
->>>>>>> a874813e
         if initial_storage.storage_read(key.clone())? != Some(value.clone()) {
             let mut bytes: [u8; 32] = [0; 32];
             value.to_big_endian(&mut bytes);
