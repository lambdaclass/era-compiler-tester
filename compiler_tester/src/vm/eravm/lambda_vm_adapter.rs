//!
//! Runs the next-generation EraVM.
//!
//! Its interface is simpler than the old one's but different, so a compatibility layer is needed.
//!

use std::collections::HashMap;

use crate::vm::execution_result::ExecutionResult;
use anyhow::anyhow;
use lambda_vm::state::VMState;
use lambda_vm::store::initial_decommit;
use lambda_vm::store::InitialStorageMemory;
use lambda_vm::store::StateStorage;
use lambda_vm::store::ContractStorageMemory;
use lambda_vm::value::TaggedValue;
use lambda_vm::vm::ExecutionOutput;
use lambda_vm::EraVM;
use lambda_vm::store::InitialStorage;
use std::cell::RefCell;
use std::rc::Rc;
use web3::types::H160;
use zkevm_assembly::Assembly;
use zkevm_opcode_defs::ethereum_types::{H256, U256};
use zkevm_tester::runners::compiler_tests::FullABIParams;
use zkevm_tester::runners::compiler_tests::StorageKey;
use zkevm_tester::runners::compiler_tests::VmExecutionContext;
use zkevm_tester::runners::compiler_tests::VmLaunchOption;

use crate::test::case::input::{
    output::{event::Event, Output},
    value::Value,
};

pub fn address_into_u256(address: H160) -> U256 {
    let mut buffer = [0; 32];
    buffer[12..].copy_from_slice(address.as_bytes());
    U256::from_big_endian(&buffer)
}

pub fn run_vm(
    contracts: HashMap<web3::ethabi::Address, Assembly>,
    calldata: &[u8],
    storage: HashMap<StorageKey, H256>,
    entry_address: web3::ethabi::Address,
    context: Option<VmExecutionContext>,
    vm_launch_option: VmLaunchOption,
    mut known_contracts: HashMap<U256, Assembly>,
    default_aa_code_hash: U256,
    evm_interpreter_code_hash: U256,
) -> anyhow::Result<(
    ExecutionResult,
    HashMap<StorageKey, H256>,
    HashMap<web3::ethabi::Address, Assembly>,
)> {
    let abi_params = match vm_launch_option {
        VmLaunchOption::Call => FullABIParams {
            is_constructor: false,
            is_system_call: false,
            r3_value: None,
            r4_value: None,
            r5_value: None,
        },
        VmLaunchOption::Constructor => FullABIParams {
            is_constructor: true,
            is_system_call: false,
            r3_value: None,
            r4_value: None,
            r5_value: None,
        },
        VmLaunchOption::ManualCallABI(abiparams) => abiparams,
        x => return Err(anyhow!("Unsupported launch option {x:?}")),
    };

    let mut storage_changes = HashMap::new();
    let mut deployed_contracts = HashMap::new();

    let mut lambda_storage: HashMap<lambda_vm::store::StorageKey, U256> = HashMap::new();
    for (key, value) in storage {
        let value_bits = value.as_bytes();
        let value_u256 = U256::from_big_endian(&value_bits);
        let lambda_storage_key = lambda_vm::store::StorageKey::new(key.address, key.key);
        lambda_storage.insert(lambda_storage_key, value_u256);
    }

    for (_, mut contract) in contracts {
        let bytecode = contract.compile_to_bytecode()?;
        let hash = zkevm_assembly::zkevm_opcode_defs::bytecode_to_code_hash(&bytecode)
            .map_err(|()| anyhow!("Failed to hash bytecode"))?;
        known_contracts.insert(U256::from_big_endian(&hash), contract);
    }

    let mut lambda_contract_storage: HashMap<U256, Vec<U256>> = HashMap::new();
    for (key, mut value) in known_contracts {
        let bytecode = value.compile_to_bytecode()?;
        let bytecode_u256 = bytecode
            .iter()
            .map(|raw_opcode| U256::from_big_endian(raw_opcode))
            .collect();

        lambda_contract_storage.insert(key, bytecode_u256);
    }
    let initial_storage = InitialStorageMemory{initial_storage: lambda_storage};
    let storage_before_run = initial_storage.clone();
    let contract_storage = ContractStorageMemory{contract_storage: lambda_contract_storage};

    let initial_program = initial_decommit(&initial_storage, &contract_storage, entry_address);

    let context_val = context.unwrap();

    let mut vm = VMState::new(
        initial_program,
        calldata.to_vec(),
        entry_address,
        context_val.msg_sender,
        context_val.u128_value,
        default_aa_code_hash.into(),
        0,
        false
    );

    if abi_params.is_constructor {
        let r1_with_constructor_bit = vm.get_register(1).value | 1.into();
        vm.set_register(2, TaggedValue::new_raw_integer(r1_with_constructor_bit));
    }
    if abi_params.is_system_call {
        let r1_with_system_bit = vm.get_register(1).value | 2.into();
        vm.set_register(2, TaggedValue::new_raw_integer(r1_with_system_bit));
    }
    vm.set_register(
        3,
        TaggedValue::new_raw_integer(abi_params.r3_value.unwrap_or_default()),
    );
    vm.set_register(
        4,
        TaggedValue::new_raw_integer(abi_params.r4_value.unwrap_or_default()),
    );
    vm.set_register(
        5,
        TaggedValue::new_raw_integer(abi_params.r5_value.unwrap_or_default()),
    );

<<<<<<< HEAD
    let mut era_vm = EraVM::new(vm,Rc::new(RefCell::new(initial_storage)),Rc::new(RefCell::new(contract_storage)));
    let result = era_vm.run_program_with_custom_bytecode();
=======
    let mut era_vm = EraVM::new(vm, Rc::new(RefCell::new(storage)));

    let result = match zkevm_assembly::get_encoding_mode() {
        zkevm_assembly::RunningVmEncodingMode::Testing => era_vm.run_program_with_test_encode(),
        zkevm_assembly::RunningVmEncodingMode::Production => {
            era_vm.run_program_with_custom_bytecode()
        }
    };
>>>>>>> 57803b37
    let events = merge_events(&era_vm.state.events);
    let output = match result {
        ExecutionOutput::Ok(output) => Output {
            return_data: chunk_return_data(&output),
            exception: false,
            events,
        },
        ExecutionOutput::Revert(output) => Output {
            return_data: chunk_return_data(&output),
            exception: true,
            events: vec![],
        },
        ExecutionOutput::Panic => Output {
            return_data: vec![],
            exception: true,
            events: vec![],
        },
        ExecutionOutput::SuspendedOnHook{hook,pc_to_resume_from} => Output {
            return_data: vec![],
            exception: true,
            events: vec![],
        },
    };

<<<<<<< HEAD
    for (key, value) in era_vm
        .state_storage
        .storage_changes
        .into_iter()
    {
        if storage_before_run.storage_read(key.clone())? != Some(value.clone()) {
=======
    for (key, value) in era_vm.storage.borrow_mut().get_state_storage().into_iter() {
        if initial_storage.storage_read(key.clone())? != Some(value.clone()) {
>>>>>>> 57803b37
            let mut bytes: [u8; 32] = [0; 32];
            value.to_big_endian(&mut bytes);
            storage_changes.insert(
                StorageKey {
                    address: key.address,
                    key: key.key,
                },
                H256::from(bytes),
            );
        }
    }

    Ok((
        ExecutionResult {
            output,
            cycles: 0,
            ergs: 0,
            gas: 0,
        },
        storage_changes,
        deployed_contracts,
    ))
}

struct TestWorld {
    storage: HashMap<StorageKey, H256>,
    contracts: HashMap<U256, Assembly>,
}

fn chunk_return_data(bytes: &[u8]) -> Vec<Value> {
    let iter = bytes.chunks_exact(32);
    let remainder = iter.remainder();
    let mut res = iter
        .map(U256::from_big_endian)
        .map(Value::Certain)
        .collect::<Vec<_>>();
    if !remainder.is_empty() {
        let mut last = [0; 32];
        last[..remainder.len()].copy_from_slice(remainder);
        res.push(Value::Certain(U256::from_big_endian(&last)));
    }
    res
}

fn merge_events(events: &[lambda_vm::state::Event]) -> Vec<Event> {
    struct TmpEvent {
        topics: Vec<U256>,
        data: Vec<u8>,
        shard_id: u8,
        tx_number: u32,
    }
    let mut result = vec![];
    let mut current: Option<(usize, u32, TmpEvent)> = None;

    for message in events.into_iter() {
        let lambda_vm::state::Event {
            shard_id,
            is_first,
            tx_number,
            key,
            value,
        } = *message;
        let tx_number = tx_number.into();

        if !is_first {
            if let Some((mut remaining_data_length, mut remaining_topics, mut event)) =
                current.take()
            {
                if event.shard_id != shard_id || event.tx_number != tx_number {
                    continue;
                }

                for el in [key, value].iter() {
                    if remaining_topics != 0 {
                        event.topics.push(*el);
                        remaining_topics -= 1;
                    } else if remaining_data_length != 0 {
                        let mut bytes = [0; 32];
                        el.to_big_endian(&mut bytes);
                        if remaining_data_length >= 32 {
                            event.data.extend_from_slice(&bytes);
                            remaining_data_length -= 32;
                        } else {
                            event
                                .data
                                .extend_from_slice(&bytes[..remaining_data_length]);
                            remaining_data_length = 0;
                        }
                    }
                }

                if remaining_data_length != 0 || remaining_topics != 0 {
                    current = Some((remaining_data_length, remaining_topics, event))
                } else {
                    result.push(event);
                }
            }
        } else {
            // start new one. First take the old one only if it's well formed
            if let Some((remaining_data_length, remaining_topics, event)) = current.take() {
                if remaining_data_length == 0 && remaining_topics == 0 {
                    result.push(event);
                }
            }

            // split key as our internal marker. Ignore higher bits
            let mut num_topics = key.0[0] as u32;
            let mut data_length = (key.0[0] >> 32) as usize;
            let mut buffer = [0u8; 32];
            value.to_big_endian(&mut buffer);

            let (topics, data) = if num_topics == 0 && data_length == 0 {
                (vec![], vec![])
            } else if num_topics == 0 {
                data_length -= 32;
                (vec![], buffer.to_vec())
            } else {
                num_topics -= 1;
                (vec![value], vec![])
            };

            let new_event = TmpEvent {
                shard_id,
                tx_number,
                topics,
                data,
            };

            current = Some((data_length, num_topics, new_event))
        }
    }

    // add the last one
    if let Some((remaining_data_length, remaining_topics, event)) = current.take() {
        if remaining_data_length == 0 && remaining_topics == 0 {
            result.push(event);
        }
    }

    result
        .iter()
        .filter_map(|event| {
            let mut address_bytes = [0; 32];
            event.topics[0].to_big_endian(&mut address_bytes);
            let address = web3::ethabi::Address::from_slice(&address_bytes[12..]);

            // Filter out events that are from system contracts
            if address.as_bytes().iter().rev().skip(2).all(|x| *x == 0) {
                return None;
            }
            let topics = event.topics[1..]
                .iter()
                .cloned()
                .map(Value::Certain)
                .collect();
            let values = chunk_return_data(&event.data);
            Some(Event::new(Some(address), topics, values))
        })
        .collect()
}<|MERGE_RESOLUTION|>--- conflicted
+++ resolved
@@ -140,19 +140,13 @@
         TaggedValue::new_raw_integer(abi_params.r5_value.unwrap_or_default()),
     );
 
-<<<<<<< HEAD
     let mut era_vm = EraVM::new(vm,Rc::new(RefCell::new(initial_storage)),Rc::new(RefCell::new(contract_storage)));
-    let result = era_vm.run_program_with_custom_bytecode();
-=======
-    let mut era_vm = EraVM::new(vm, Rc::new(RefCell::new(storage)));
-
     let result = match zkevm_assembly::get_encoding_mode() {
         zkevm_assembly::RunningVmEncodingMode::Testing => era_vm.run_program_with_test_encode(),
         zkevm_assembly::RunningVmEncodingMode::Production => {
             era_vm.run_program_with_custom_bytecode()
         }
     };
->>>>>>> 57803b37
     let events = merge_events(&era_vm.state.events);
     let output = match result {
         ExecutionOutput::Ok(output) => Output {
@@ -177,17 +171,12 @@
         },
     };
 
-<<<<<<< HEAD
     for (key, value) in era_vm
         .state_storage
         .storage_changes
         .into_iter()
     {
         if storage_before_run.storage_read(key.clone())? != Some(value.clone()) {
-=======
-    for (key, value) in era_vm.storage.borrow_mut().get_state_storage().into_iter() {
-        if initial_storage.storage_read(key.clone())? != Some(value.clone()) {
->>>>>>> 57803b37
             let mut bytes: [u8; 32] = [0; 32];
             value.to_big_endian(&mut bytes);
             storage_changes.insert(
