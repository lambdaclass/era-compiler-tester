--- conflicted
+++ resolved
@@ -13,14 +13,10 @@
 use lambda_vm::store::InMemory;
 use lambda_vm::store::Storage;
 use lambda_vm::value::TaggedValue;
-<<<<<<< HEAD
-use lambda_vm::ExecutionOutput;
-=======
 use lambda_vm::vm::ExecutionOutput;
 use lambda_vm::EraVM;
 use std::cell::RefCell;
 use std::rc::Rc;
->>>>>>> 4c5ea772
 use web3::types::H160;
 use zkevm_assembly::Assembly;
 use zkevm_opcode_defs::ethereum_types::{H256, U256};
@@ -141,21 +137,15 @@
         TaggedValue::new_raw_integer(abi_params.r5_value.unwrap_or_default()),
     );
 
-<<<<<<< HEAD
-    let (result, final_vm) = match zkevm_assembly::get_encoding_mode() {
-        zkevm_assembly::RunningVmEncodingMode::Testing => {
-            lambda_vm::run_program_with_test_encode(vm, &mut storage)
-        }
+    let mut era_vm = EraVM::new(vm, Rc::new(RefCell::new(storage)));
+
+    let result = match zkevm_assembly::get_encoding_mode() {
+        zkevm_assembly::RunningVmEncodingMode::Testing => era_vm.run_program_with_test_encode(),
         zkevm_assembly::RunningVmEncodingMode::Production => {
-            lambda_vm::run_program_with_custom_bytecode(vm, &mut storage)
+            era_vm.run_program_with_custom_bytecode()
         }
     };
-    let events = merge_events(&final_vm.events);
-=======
-    let mut era_vm = EraVM::new(vm, Rc::new(RefCell::new(storage)));
-    let result = era_vm.run_program_with_custom_bytecode();
     let events = merge_events(&era_vm.state.events);
->>>>>>> 4c5ea772
     let output = match result {
         ExecutionOutput::Ok(output) => Output {
             return_data: chunk_return_data(&output),
@@ -174,18 +164,8 @@
         },
     };
 
-<<<<<<< HEAD
-    for (key, value) in storage.state_storage.into_iter() {
-        if initial_storage.storage_read(key).unwrap() != Some(value) {
-=======
-    for (key, value) in era_vm
-        .storage
-        .borrow_mut()
-        .get_state_storage()
-        .into_iter()
-    {
+    for (key, value) in era_vm.storage.borrow_mut().get_state_storage().into_iter() {
         if initial_storage.storage_read(key.clone())? != Some(value.clone()) {
->>>>>>> 4c5ea772
             let mut bytes: [u8; 32] = [0; 32];
             value.to_big_endian(&mut bytes);
             storage_changes.insert(
